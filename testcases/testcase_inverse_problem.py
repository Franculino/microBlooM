"""
A python script to estimate edge parameters such as diameters and transmissibilities of microvascular networks based
on given flow rates and velocities in selected edges. Capabilities:
1. Import a network from file or generate a hexagonal network
2. Compute the edge transmissibilities with taking the impact of RBCs into account (Fahraeus, Fahraeus-Linquist effects)
3. Solve for flow rates, pressures and RBC velocities
4. Update the diameters and transmissibilities with a gradient descent algorithm minimising a given cost function.
5. Restriction of parameters to desired ranges (target value +/- tolerance).
6. Individual selection of parameter edges and target edges.
7. Target flow rates and velocities can be specified and combined into a single cost function.
8. Tuning of either relative diameters or relative transmissibilities compared to baseline.
9. Optimisation of diameters for a fixed number of iteration steps.
10. Save the results in a file.
"""
import sys

from source.flow_network import FlowNetwork
from source.inverse_model import InverseModel
<<<<<<< HEAD
from source.visualisation.solution_monitoring_inverseproblem import SolutionMonitoring
=======
from source.bloodflowmodel.flow_balance import FlowBalance
>>>>>>> e94de963
from types import MappingProxyType
import source.setup.setup as setup

import numpy as np


# MappingProxyType is basically a const dict
PARAMETERS = MappingProxyType(
    {
        # Setup parameters for blood flow model
        "read_network_option": 1,  # 1: generate hexagonal graph
                                   # 2: import graph from csv files
                                   # 3: import graph from igraph file (pickle file)
                                   # 4: todo import graph from edge_data and vertex_data pickle files
        "write_network_option": 2,  # 1: do not write anything
                                    # 2: igraph format
                                    # 3-...: todo other file formats. also handle overwrite data, etc
        "tube_haematocrit_option": 2,  # 1: No RBCs (ht=0)
                                       # 2: Constant haematocrit
                                       # 3: todo: RBC tracking
                                       # 4-xxx: todo: steady state RBC laws
        "rbc_impact_option": 2,  # 1: hd = ht (makes only sense if tube_haematocrit_option:1, with ht=0)
                                 # 2: Laws by Pries, Neuhaus, Gaehtgens (1992)
                                 # 3: todo Other laws. in vivo?
        "solver_option": 1,  # 1: Direct solver
                             # 2: PyAMG solver
                             # 3-...: other solvers (CG, AMG, ...)

        # Blood properties
        "ht_constant": 0.3,
        "mu_plasma": 0.0012,

        # Hexagonal network properties
        "nr_of_hexagon_x": 3,
        "nr_of_hexagon_y": 3,
        "hexa_edge_length": 62.e-6,
        "hexa_diameter": 4.e-6,
        "hexa_boundary_vertices": [0, 27],
        "hexa_boundary_values": [2, 1],
        "hexa_boundary_types": [1, 1],  # 1: pressure, 2: flow rate

        # Import network from csv options
        "csv_path_vertex_data": "data/network/b6_B_pre_061/node_data.csv",
        "csv_path_edge_data": "data/network/b6_B_pre_061/edge_data.csv",
        "csv_path_boundary_data": "data/network/b6_B_pre_061/boundary_node_data.csv",
        "csv_diameter": "D", "csv_length": "L",
        "csv_edgelist_v1": "n1", "csv_edgelist_v2": "n2",
        "csv_coord_x": "x", "csv_coord_y": "y", "csv_coord_z": "z",
        "csv_boundary_vs": "nodeId", "csv_boundary_type": "boundaryType", "csv_boundary_value": "boundaryValue",

        # Import network from igraph option. Only required for "read_network_option" 3
        "pkl_path_igraph": "data/network/b6_B_pre_061/b6_B_initial.pkl",
        "ig_diameter": "diameter", "ig_length": "length", "ig_coord_xyz": "coords",
        "ig_boundary_type": "boundaryType",  # 1: pressure & 2: flow rate
        "ig_boundary_value": "boundaryValue",

        # Write options
        "write_override_initial_graph": False,
        "write_path_igraph": "data/network/b6_B_pre_061_simulated.pkl", # only required for "write_network_option" 2

        ##########################
        # Inverse problem options
        ##########################

        # Define parameter space
        "parameter_space": 1,  # 1: Relative diameter to baseline (alpha = d/d_base)
                               # 2: Relative transmissibility to baseline (alpha = T/T_base)
        "parameter_restriction": 2,  # 1: No restriction of parameter values (alpha_prime = alpha)
                                     # 2: Restriction of parameter by a +/- tolerance to baseline
        "inverse_model_solver": 1,  # 1: Direct solver
                                    # 2: PyAMG solver
                                    # 3-...: other solvers

        # Target edges
        "csv_path_edge_target_data": "data/inverse_model/edge_target.csv",
        # Parameter edges
        "csv_path_edge_parameterspace": "data/inverse_model/edge_parameters.csv",
        # Gradient descent options:
        "gamma": .5,
        "phi": .5,
        "max_nr_of_iterations": 50,
        # Output
        "png_path_solution_monitoring": "output/solution_monitoring_plots/",
        "csv_path_solution_monitoring": "output/solution_monitoring_csv/",
        "pkl_path_solution_monitoring": "output/solution_monitoring_pkl/"
    }
)

setup_simulation = setup.SetupSimulation()

# Initialise objects related to simulate blood flow without RBC tracking.
imp_readnetwork, imp_writenetwork, imp_ht, imp_hd, imp_transmiss, imp_velocity, imp_buildsystem, \
    imp_solver = setup_simulation.setup_bloodflow_model(PARAMETERS)

# Initialise objects related to the inverse model.
imp_readtargetvalues, imp_readparameters, imp_adjoint_parameter, imp_adjoint_solver, \
    imp_alpha_mapping = setup_simulation.setup_inverse_model(PARAMETERS)

# Initialise flownetwork and inverse model objects
flow_network = FlowNetwork(imp_readnetwork, imp_writenetwork, imp_ht, imp_hd, imp_transmiss, imp_buildsystem,
                           imp_solver, imp_velocity, PARAMETERS)
inverse_model = InverseModel(flow_network, imp_readtargetvalues, imp_readparameters, imp_adjoint_parameter,
                             imp_adjoint_solver, imp_alpha_mapping, PARAMETERS)
<<<<<<< HEAD
solution_monitoring = SolutionMonitoring(flow_network, inverse_model, PARAMETERS)
=======
flow_balance = FlowBalance(flow_network)
>>>>>>> e94de963

print("Read network: ...")
flow_network.read_network()
print("Read network: DONE")

print("Update transmissibility: ...")
flow_network.update_transmissibility()
print("Update transmissibility: DONE")

print("Update flow, pressure and velocity: ...")
flow_network.update_blood_flow()
print("Update flow, pressure and velocity: DONE")

print("Check flow balance: ...")
flow_balance.check_flow_balance()
print("Check flow balance: DONE")

inverse_model.initialise_inverse_model()
inverse_model.update_cost()
solution_monitoring.get_arrays_for_plots()

nr_of_iterations = int(PARAMETERS["max_nr_of_iterations"])
print("Solve the inverse problem and update the diameters: ...")
for i in range(1,nr_of_iterations+1):
    inverse_model._current_iteration = int(i)
    inverse_model.update_state()
    flow_network.update_transmissibility()
    flow_network.update_blood_flow()
    flow_balance.check_flow_balance()
    inverse_model.update_cost()

    if i % 5 == 0:
        solution_monitoring.get_arrays_for_plots()

    if i % 10 == 0:
        print(str(i)+" / " + str(nr_of_iterations) + " iterations done (f_H =", "%.2e" % inverse_model.f_h+")")
        print("Plot graphs and export data: ...")
        solution_monitoring.plot_cost_fuction_vs_iterations()
        solution_monitoring.export_data_convergence_csv()
        solution_monitoring.export_sim_data_vs_es_csv()
        print("Plot graphs and store data: DONE")
print(str(nr_of_iterations)+" / " + str(nr_of_iterations) + " iterations done (f_H =", "%.2e" % inverse_model.f_h+")")
print("Solve the inverse problem and update the diameters: DONE")

flow_network.write_network()

print("Type\t\tEid\t\tVal_tar_min\t\tVal_tar_max,\tVal_opt,\tVal_base ")
for eid, value, range, type in zip(inverse_model.edge_constraint_eid, inverse_model.edge_constraint_value, inverse_model.edge_constraint_range_pm, inverse_model.edge_constraint_type):
    if type==1:
        print("Flow rate","\t",eid,"\t",value-range,"\t","\t",value+range,"\t","\t","%.2e" % flow_network.flow_rate[eid])
    elif type==2:
        print("Velocity","\t",eid,"\t",value-range,"\t",value+range,"\t","\t","\t", "%.2e" % flow_network.rbc_velocity[eid])<|MERGE_RESOLUTION|>--- conflicted
+++ resolved
@@ -16,11 +16,8 @@
 
 from source.flow_network import FlowNetwork
 from source.inverse_model import InverseModel
-<<<<<<< HEAD
 from source.visualisation.solution_monitoring_inverseproblem import SolutionMonitoring
-=======
 from source.bloodflowmodel.flow_balance import FlowBalance
->>>>>>> e94de963
 from types import MappingProxyType
 import source.setup.setup as setup
 
@@ -124,11 +121,8 @@
                            imp_solver, imp_velocity, PARAMETERS)
 inverse_model = InverseModel(flow_network, imp_readtargetvalues, imp_readparameters, imp_adjoint_parameter,
                              imp_adjoint_solver, imp_alpha_mapping, PARAMETERS)
-<<<<<<< HEAD
 solution_monitoring = SolutionMonitoring(flow_network, inverse_model, PARAMETERS)
-=======
 flow_balance = FlowBalance(flow_network)
->>>>>>> e94de963
 
 print("Read network: ...")
 flow_network.read_network()
