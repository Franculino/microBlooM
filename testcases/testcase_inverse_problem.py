"""
A python script to estimate edge parameters such as diameters and transmissibilities of microvascular networks based
on given flow rates and velocities in selected edges. Capabilities:
1. Import a network from file or generate a hexagonal network
2. Compute the edge transmissibilities with taking the impact of RBCs into account (Fahraeus, Fahraeus-Linquist effects)
3. Solve for flow rates, pressures and RBC velocities
4. Update the diameters and transmissibilities with a gradient descent algorithm minimising a given cost function.
5. Restriction of parameters to desired ranges (target value +/- tolerance).
6. Individual selection of parameter edges and target edges.
7. Target flow rates and velocities can be specified and combined into a single cost function.
8. Tuning of either relative diameters or relative transmissibilities compared to baseline.
9. Optimisation of diameters for a fixed number of iteration steps.
10. Save the results in a file.
"""
import sys

from source.flow_network import FlowNetwork
from source.inverse_model import InverseModel
from source.exportdata.solution_monitoring_inverseproblem import SolutionMonitoring
from source.bloodflowmodel.flow_balance import FlowBalance
from types import MappingProxyType
import source.setup.setup as setup


# MappingProxyType is basically a const dict
PARAMETERS = MappingProxyType(
    {
        # Setup parameters for blood flow model
        "read_network_option": 1,  # 1: generate hexagonal graph
                                   # 2: import graph from csv files
                                   # 3: import graph from igraph file (pickle file)
                                   # 4: todo import graph from edge_data and vertex_data pickle files
        "write_network_option": 2,  # 1: do not write anything
                                    # 2: igraph format
                                    # 3-...: todo other file formats. also handle overwrite data, etc
        "tube_haematocrit_option": 2,  # 1: No RBCs (ht=0)
                                       # 2: Constant haematocrit
                                       # 3: todo: RBC tracking
                                       # 4-xxx: todo: steady state RBC laws
        "rbc_impact_option": 3,  # 1: hd = ht (makes only sense if tube_haematocrit_option:1, with ht=0)
                                 # 2: Laws by Pries, Neuhaus, Gaehtgens (1992)
                                 # 3: Laws by Pries and Secomb (2005)
                                 # 4-...: todo: Other laws. in vivo?
        "solver_option": 1,  # 1: Direct solver
                             # 2: PyAMG solver
                             # 3-...: other solvers (CG, AMG, ...)

        # Blood properties
        "ht_constant": 0.3,
        "mu_plasma": 0.0012,

        # Hexagonal network properties - Only required for "read_network_option": 1
        "nr_of_hexagon_x": 3,
        "nr_of_hexagon_y": 3,
        "hexa_edge_length": 62.e-6,
        "hexa_diameter": 4.e-6,
        "hexa_boundary_vertices": [0, 27],
        "hexa_boundary_values": [2, 1],
        "hexa_boundary_types": [1, 1],  # 1: pressure, 2: flow rate

        # Import network from csv options - Only required for "read_network_option": 2
        "csv_path_vertex_data": "data/network/b6_B_pre_061/node_data.csv",
        "csv_path_edge_data": "data/network/b6_B_pre_061/edge_data.csv",
        "csv_path_boundary_data": "data/network/b6_B_pre_061/boundary_node_data.csv",
        "csv_diameter": "D", "csv_length": "L",
        "csv_edgelist_v1": "n1", "csv_edgelist_v2": "n2",
        "csv_coord_x": "x", "csv_coord_y": "y", "csv_coord_z": "z",
        "csv_boundary_vs": "nodeId", "csv_boundary_type": "boundaryType", "csv_boundary_value": "boundaryValue",

        # Import network from igraph option - Only required for "read_network_option": 3
        "pkl_path_igraph": "data/network/b6_B_pre_061/b6_B_initial.pkl",
        "ig_diameter": "diameter", "ig_length": "length", "ig_coord_xyz": "coords",
        "ig_boundary_type": "boundaryType",
        "ig_boundary_value": "boundaryValue",

        # Write options
        "write_override_initial_graph": False,
        "write_path_igraph": "data/network/b6_B_pre_061_simulated.pkl", # only required for "write_network_option" 2

        ##########################
        # Inverse problem options
        ##########################

        # Define parameter space
        "parameter_space": 1,  # 1: Relative diameter to baseline (alpha = d/d_base)
                               # 2: Relative transmissibility to baseline (alpha = T/T_base)
        "parameter_restriction": 2,  # 1: No restriction of parameter values (alpha_prime = alpha)
                                     # 2: Restriction of parameter by a +/- tolerance to baseline
        "inverse_model_solver": 1,  # 1: Direct solver
                                    # 2: PyAMG solver
                                    # 3-...: other solvers

        # Target edges
        "csv_path_edge_target_data": "data/inverse_model/edge_target.csv",
        # Parameter edges
        "csv_path_edge_parameterspace": "data/inverse_model/edge_parameters.csv",
        # Gradient descent options:
        "gamma": .5,
        "phi": .5,
        "max_nr_of_iterations": 50,
        # Output
        "csv_path_solution_monitoring": "output/solution_monitoring_csv/",
        "png_path_solution_monitoring": "output/solution_monitoring_plots/",
        "pkl_path_solution_monitoring": "output/solution_monitoring_pkl/"
    }
)

setup_simulation = setup.SetupSimulation()

# Initialise objects related to simulate blood flow without RBC tracking.
imp_readnetwork, imp_writenetwork, imp_ht, imp_hd, imp_transmiss, imp_velocity, imp_buildsystem, \
    imp_solver = setup_simulation.setup_bloodflow_model(PARAMETERS)

# Initialise objects related to the inverse model.
imp_readtargetvalues, imp_readparameters, imp_adjoint_parameter, imp_adjoint_solver, \
    imp_alpha_mapping = setup_simulation.setup_inverse_model(PARAMETERS)

# Initialise flownetwork and inverse model objects
flow_network = FlowNetwork(imp_readnetwork, imp_writenetwork, imp_ht, imp_hd, imp_transmiss, imp_buildsystem,
                           imp_solver, imp_velocity, PARAMETERS)
inverse_model = InverseModel(flow_network, imp_readtargetvalues, imp_readparameters, imp_adjoint_parameter,
                             imp_adjoint_solver, imp_alpha_mapping, PARAMETERS)
flow_balance = FlowBalance(flow_network)
solution_monitoring = SolutionMonitoring(flow_network, inverse_model, PARAMETERS)

print("Read network: ...")
flow_network.read_network()
print("Read network: DONE")

print("Update transmissibility: ...")
flow_network.update_transmissibility()
print("Update transmissibility: DONE")

print("Update flow, pressure and velocity: ...")
flow_network.update_blood_flow()
print("Update flow, pressure and velocity: DONE")

print("Check flow balance: ...")
flow_balance.check_flow_balance()
print("Check flow balance: DONE")

inverse_model.initialise_inverse_model()
inverse_model.update_cost()
solution_monitoring.get_arrays_for_plots()
<<<<<<< HEAD
print("initial f_H =", "%.2e" % inverse_model.f_h)
=======
>>>>>>> 99614dd4

nr_of_iterations = int(PARAMETERS["max_nr_of_iterations"])
print("Solve the inverse problem and update the diameters: ...")
for i in range(1,nr_of_iterations+1):
    inverse_model.current_iteration = int(i)
    inverse_model.update_state()
    flow_network.update_transmissibility()
    flow_network.update_blood_flow()
    flow_balance.check_flow_balance()
    inverse_model.update_cost()

    if i % 10 == 0:
<<<<<<< HEAD
        print(str(i)+" / " + str(nr_of_iterations))

    if i % 100 == 0:
=======
>>>>>>> 99614dd4
        print(str(i)+" / " + str(nr_of_iterations) + " iterations done (f_H =", "%.2e" % inverse_model.f_h+")")
        print("Plot graphs and export data: ...")
        solution_monitoring.get_arrays_for_plots()
        solution_monitoring.plot_cost_fuction_vs_iterations()
        solution_monitoring.export_sim_data_node_edge_csv()
        print("Plot graphs and store data: DONE")
print(str(nr_of_iterations)+" / " + str(nr_of_iterations) + " iterations done (f_H =", "%.2e" % inverse_model.f_h+")")
print("Solve the inverse problem and update the diameters: DONE")

flow_network.write_network()

print("Type\t\tEid\t\tVal_tar_min\t\tVal_tar_max,\tVal_opt,\tVal_base ")
for eid, value, range, type in zip(inverse_model.edge_constraint_eid, inverse_model.edge_constraint_value, inverse_model.edge_constraint_range_pm, inverse_model.edge_constraint_type):
    if type==1:
        print("Flow rate","\t",eid,"\t",value-range,"\t","\t",value+range,"\t","\t","%.2e" % flow_network.flow_rate[eid])
    elif type==2:
        print("Velocity","\t",eid,"\t",value-range,"\t",value+range,"\t","\t","\t", "%.2e" % flow_network.rbc_velocity[eid])<|MERGE_RESOLUTION|>--- conflicted
+++ resolved
@@ -142,10 +142,7 @@
 inverse_model.initialise_inverse_model()
 inverse_model.update_cost()
 solution_monitoring.get_arrays_for_plots()
-<<<<<<< HEAD
 print("initial f_H =", "%.2e" % inverse_model.f_h)
-=======
->>>>>>> 99614dd4
 
 nr_of_iterations = int(PARAMETERS["max_nr_of_iterations"])
 print("Solve the inverse problem and update the diameters: ...")
@@ -158,12 +155,6 @@
     inverse_model.update_cost()
 
     if i % 10 == 0:
-<<<<<<< HEAD
-        print(str(i)+" / " + str(nr_of_iterations))
-
-    if i % 100 == 0:
-=======
->>>>>>> 99614dd4
         print(str(i)+" / " + str(nr_of_iterations) + " iterations done (f_H =", "%.2e" % inverse_model.f_h+")")
         print("Plot graphs and export data: ...")
         solution_monitoring.get_arrays_for_plots()
