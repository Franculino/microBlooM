import source.fileio.read_network as readnetwork
import source.fileio.write_network as writenetwork
import source.bloodflowmodel.tube_haematocrit as tubehaematocrit
import source.bloodflowmodel.discharge_haematocrit as dischargehaematocrit
import source.bloodflowmodel.transmissibility as transmissibility
import source.bloodflowmodel.pressure_flow_solver as pressureflowsolver
import source.bloodflowmodel.build_system as buildsystem
import source.bloodflowmodel.rbc_velocity as rbc_velocity
import source.bloodflowmodel.iterative as iterative_routine
import source.bloodflowmodel.flow_balance as flow_balance
from types import MappingProxyType


class FlowNetwork(object):

    def __init__(self, imp_readnetwork: readnetwork.ReadNetwork, imp_writenetwork: writenetwork.WriteNetwork,
                 imp_tube_ht: tubehaematocrit.TubeHaematocrit,
                 imp_tube_hd: dischargehaematocrit.DischargeHaematocrit,
                 imp_transmiss: transmissibility.Transmissibility, imp_buildsystem: buildsystem.BuildSystem,
                 imp_solver: pressureflowsolver.PressureFlowSolver, imp_rbcvelocity: rbc_velocity.RbcVelocity,
                 imp_iterative: iterative_routine.IterativeRoutine, imp_balance: flow_balance.FlowBalance,
                 PARAMETERS: MappingProxyType):

        # Network attributes
<<<<<<< HEAD
        self.min_flow = None
        self.eps_eff = None

        self.nr_of_vs = None
        self.nr_of_es = None
=======
        self.nr_of_vs = None  # number of vertices
        self.nr_of_es = None  # number of edges
>>>>>>> a8fc5310

        # Vertex attributes
        self.xyz = None  # coordination (2d np.array)
        self.pressure = None  # pressure (1d np.array)

        # Edge attributes
        self.edge_list = None  # edge list (2d np.array)
        self.diameter = None  # diameter (1d np.array)
        self.length = None  # length (1d np.array)
        self.transmiss = None  # transmissibility (1d np.array)
        self.mu_rel = None  # relative apparent viscosity (1d np.array)
        self.ht = None  # tube haematocrit (1d np.array)
        self.hd = None  # discharge haematocrit (1d np.array)
        self.flow_rate = None  # flow rate (1d np.array)
        self.rbc_velocity = None  # rbc velocity (1d np.array)

        # Connected Nodes
        self.edge_connected = None
        self.edge_connected_position = None
        self.node_connected = None

        # Network boundaries
        self.boundary_vs = None  # vertex ids of boundaries (1d np.array)
        self.boundary_val = None  # boundary values (1d np.array)
        self.boundary_type = None  # boundary type (1: pressure, 2: flow rate)

        # Solver
        self.system_matrix = None  # system matrix of linear system of equations
        self.rhs = None  # right hand side of linear system of equations

        # "References" to implementations
        self._imp_readnetwork = imp_readnetwork
        self._imp_writenetwork = imp_writenetwork
        self._imp_ht = imp_tube_ht
        self._imp_hd = imp_tube_hd
        self._imp_transmiss = imp_transmiss
        self._imp_buildsystem = imp_buildsystem
        self._imp_solver = imp_solver
        self._imp_rbcvelocity = imp_rbcvelocity
        self._imp_balance = imp_balance
        self.imp_iterative = imp_iterative

        # Threshold for zero-loops
        self.zeroFlowThreshold = None

        # Threshold for zero-loops
        self.zeroFlowThreshold = None

        # "Reference" to parameter dict
        self._PARAMETERS = PARAMETERS

        # Iterative procedure
        self.alpha = None
        self.sor = True
        # the number of iterations performed
        # 1st (0) is to stabilize the iteration
        self.iteration = 0
        # Zero-flow threshold
        self.zeroFlowThresholdMagnitude = None
        # Threshold terative approach with our sor
        self.two_MagnitudeThreshold = None
        # save residual max and norm over the iteration
        self.residualOverIterationMax = []
        self.residualOverIterationNorm = []
        # to save the value of Alpha's during the iteration and display in the final plot
        self.alphaSave = [1]
        # to stop our computation after a certain iteration
        self.our_convergence_criteria = False
        # array for discharge hematicrit
        self.pressure_node = None
        # assistant variables for an iterative process over 4000 iteration
        self.vessel_general = None
        self.vessel_value_hd = None
        self.vesel_flow_change = None
        self.vessel_value_flow = None
        self.node_values_hd = None
        self.node_values_flow = None
        self.node_relative_residual = None
        self.indices_over = None
        self.indices_over_blue = None
        self.families_dict_total = None
        # Convergence criteria for iterative approaches Berg/Rasmussen
        self.hd_convergence_criteria = None
        self.flow_convergence_criteria = None
        self.hd_convergence_criteria_berg = None
        self.flow_convergence_criteria_berg = None
        self.pressure_convergence_criteria_berg = None
        self.berg_criteria = 1e-6
        self.r_value = 10
        # Threshold for Rasmussen approach
        self.rasmussen_hd_threshold = None
        self.rasmussen_flow_threshold = None
        # Assistence for iterative approaches of Berg
        self.inflow = None
        self.inflow_pressure_node = None
        self.average_inlet_pressure = []
        self.bergIteration = []
        self.Berg1 = []
        self.Berg2 = []
        self.BergPressure = []
        self.BergFlow = []
        self.BergHD = []
        self.BergFirstPartEq = []
        self.BergSecondPartEq = []
        self.vessel_flow_change_total = None
        self.maxBalance = None
        self.node_flow_change_total = None
        self.vessel_flow_change = None
        self.node_flow_change = None
        self.node_residual = None
        self.positions_of_elements_not_in_boundary = None
        self.local_balance_rbc = None

        return

    def read_network(self):
        """
        Read or import a vascular network.
        """
        self._imp_readnetwork.read(self)

    def write_network(self):
        """
        Write a vascular network to file
        """
        self._imp_writenetwork.write(self)

    def update_transmissibility(self):
        """
        Update transmissibility of all edges in the vascular network.
        """
        self._imp_ht.update_ht(self)
        self._imp_hd.update_hd(self)
        self._imp_transmiss.update_transmiss(self)

    def update_blood_flow(self):
        """
        Solve a linear system for updating pressures, flow rates and red blood cell velocities.
        """
        self._imp_buildsystem.build_linear_system(self)
        self._imp_solver.update_pressure_flow(self)
        self._imp_rbcvelocity.update_velocity(self)
        self.imp_iterative.iterative_function(self)

    def check_flow_balance(self):
        """
        Check flow balance
        """
        self._imp_balance.check_flow_balance(self)

    # Needed for Iterative procedure
    @property
    def imp_buildsystem(self):
        return self._imp_buildsystem

    # Needed for Iterative procedure
    @property
    def imp_solver(self):
        return self._imp_solver

    # Needed for Iterative procedure
    @property
    def imp_rbcvelocity(self):
        return self._imp_rbcvelocity<|MERGE_RESOLUTION|>--- conflicted
+++ resolved
@@ -22,16 +22,8 @@
                  PARAMETERS: MappingProxyType):
 
         # Network attributes
-<<<<<<< HEAD
-        self.min_flow = None
-        self.eps_eff = None
-
-        self.nr_of_vs = None
-        self.nr_of_es = None
-=======
         self.nr_of_vs = None  # number of vertices
         self.nr_of_es = None  # number of edges
->>>>>>> a8fc5310
 
         # Vertex attributes
         self.xyz = None  # coordination (2d np.array)
@@ -84,6 +76,8 @@
         self._PARAMETERS = PARAMETERS
 
         # Iterative procedure
+        self.min_flow = None
+        self.eps_eff = None
         self.alpha = None
         self.sor = True
         # the number of iterations performed
